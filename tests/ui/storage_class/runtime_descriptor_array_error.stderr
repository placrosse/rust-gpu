<<<<<<< HEAD
error: descriptor indexing must use &RuntimeArray<T>, not &[T]
 --> $DIR/runtime_descriptor_array_error.rs:7:52
=======
error: uniform_constant must use &RuntimeArray<T>, not &[T]
 --> $DIR/runtime_descriptor_array_error.rs:6:60
>>>>>>> 093e1aa2
  |
6 | pub fn main(#[spirv(descriptor_set = 0, binding = 0)] one: &[Image!(2D, type=f32, sampled)]) {}
  |                                                            ^^^^^^^^^^^^^^^^^^^^^^^^^^^^^^^^

error: aborting due to previous error
<|MERGE_RESOLUTION|>--- conflicted
+++ resolved
@@ -1,10 +1,5 @@
-<<<<<<< HEAD
 error: descriptor indexing must use &RuntimeArray<T>, not &[T]
- --> $DIR/runtime_descriptor_array_error.rs:7:52
-=======
-error: uniform_constant must use &RuntimeArray<T>, not &[T]
  --> $DIR/runtime_descriptor_array_error.rs:6:60
->>>>>>> 093e1aa2
   |
 6 | pub fn main(#[spirv(descriptor_set = 0, binding = 0)] one: &[Image!(2D, type=f32, sampled)]) {}
   |                                                            ^^^^^^^^^^^^^^^^^^^^^^^^^^^^^^^^

--- conflicted
+++ resolved
@@ -497,42 +497,6 @@
             }
         };
 
-<<<<<<< HEAD
-        let spv_words;
-        let spv_bytes = {
-            let _timer = sess.timer("assemble-to-spv_bytes-for-spirt");
-            spv_words = output.assemble();
-            // FIXME(eddyb) this is wastefully cloning all the bytes, but also
-            // `spirt::Module` should have a method that takes `Vec<u32>`.
-            spirv_tools::binary::from_binary(&spv_words).to_vec()
-        };
-        let cx = std::rc::Rc::new(spirt::Context::new());
-        crate::custom_insts::register_to_spirt_context(&cx);
-        let mut module = {
-            let _timer = sess.timer("spirt::Module::lower_from_spv_file");
-            match spirt::Module::lower_from_spv_bytes(cx.clone(), spv_bytes) {
-                Ok(module) => module,
-                Err(e) => {
-                    let spv_path = outputs.temp_path_ext("spirt-lower-from-spv-input.spv", None);
-
-                    let was_saved_msg = match std::fs::write(
-                        &spv_path,
-                        spirv_tools::binary::from_binary(&spv_words),
-                    ) {
-                        Ok(()) => format!("was saved to {}", spv_path.display()),
-                        Err(e) => format!("could not be saved: {e}"),
-                    };
-
-                    return Err(sess
-                        .struct_err(format!("{e}"))
-                        .note("while lowering SPIR-V module to SPIR-T (spirt::spv::lower)")
-                        .note(format!("input SPIR-V module {was_saved_msg}"))
-                        .emit());
-                }
-            }
-        };
-        after_pass("lower_from_spv".into(), &module);
-=======
         let (spv_words, module_or_err) = spv_module_to_spv_words_and_spirt_module(&output);
         let mut module = module_or_err.map_err(|e| {
             let spv_path = outputs.temp_path_ext("spirt-lower-from-spv-input.spv", None);
@@ -548,8 +512,7 @@
                 .note(format!("input SPIR-V module {was_saved_msg}"))
                 .emit()
         })?;
-        after_pass("lower_from_spv", &module);
->>>>>>> 3dfe6c73
+        after_pass("lower_from_spv".into(), &module);
 
         // NOTE(eddyb) this *must* run on unstructured CFGs, to do its job.
         {

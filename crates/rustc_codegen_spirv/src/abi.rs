--- conflicted
+++ resolved
@@ -1029,19 +1029,16 @@
             // We use a generic param to indicate the underlying element type.
             // The SPIR-V element type will be generated from the first generic param.
             if let Some(elem_ty) = args.types().next() {
-<<<<<<< HEAD
-                Ok(SpirvType::RuntimeArray {
-                    element: cx.layout_of(elem_ty).spirv_type(span, cx),
-                }
-                .def(span, cx))
-=======
                 let layout = cx.layout_of(elem_ty);
                 let element = layout.spirv_type(span, cx);
                 let element_ty = cx.lookup_type(element);
 
                 if element_ty.is_uniform_constant() {
                     // array of image, sampler, SampledImage etc. descriptors
-                    Ok(SpirvType::RuntimeArray { element }.def(span, cx))
+                    Ok(SpirvType::RuntimeArray {
+                        element
+                    }
+                    .def(span, cx))
                 } else {
                     // array of buffer descriptors
                     Ok(SpirvType::RuntimeArray {
@@ -1052,7 +1049,6 @@
                     }
                     .def(span, cx))
                 }
->>>>>>> 093e1aa2
             } else {
                 Err(cx
                     .tcx

--- conflicted
+++ resolved
@@ -57,13 +57,9 @@
 serde = { version = "1.0", features = ["derive"] }
 serde_json = "1.0"
 smallvec = { version = "1.6.1", features = ["union"] }
-<<<<<<< HEAD
 # FIXME(eddyb) release 0.4.0
 # spirt = "0.4.0"
 spirt = { version = "0.4.0", git = "https://github.com/LykenSol/spirt", branch = "ephemera/polaris" }
-=======
-spirt = { git = "https://github.com/Firestar99/spirt", rev = "671c030b1b5174f4cb1c5f95b21516abbec77833" }
->>>>>>> 093e1aa2
 spirv-tools.workspace = true
 lazy_static = "1.4.0"
 itertools = "0.10.5"
